--- conflicted
+++ resolved
@@ -5,11 +5,7 @@
 	import { goto } from '$app/navigation';
 
 	export let app: App;
-<<<<<<< HEAD
 	export let canManage: boolean = false;
-=======
-	export let hasActions = false;
->>>>>>> f7830409
 
 	let customActions: CustomAction[] = [];
 	let isLoading = true;
@@ -83,7 +79,6 @@
 		return app.status === 'Running' && app.settings?.app_blueprint;
 	}
 
-<<<<<<< HEAD
 	// Check if custom actions should be available
 	function hasAvailableActions() {
 		return !isLoading && customActions.length > 0 && canManage && isSupported();
@@ -91,10 +86,6 @@
 
 	// Update the exported hasActions variable reactively
 	$: hasActions = !isLoading && customActions.length > 0 && canManage && isSupported();
-=======
-	// Update hasActions reactively based on whether custom actions are available
-	$: hasActions = !isLoading && customActions.length > 0 && isSupported();
->>>>>>> f7830409
 </script>
 
 {#if hasAvailableActions()}
