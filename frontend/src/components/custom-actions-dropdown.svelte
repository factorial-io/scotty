--- conflicted
+++ resolved
@@ -1,8 +1,4 @@
 <script lang="ts">
-<<<<<<< HEAD
-=======
-	import { onMount } from 'svelte';
->>>>>>> 320cc53d
 	import { authenticatedApiCall } from '$lib';
 	import type { App, BlueprintsResponse, CustomAction, RunningAppContext } from '../types';
 	import { goto } from '$app/navigation';
@@ -14,18 +10,14 @@
 
 	let customActions: CustomAction[] = [];
 	let isLoading = true;
-<<<<<<< HEAD
 	let hasFetched = false;
 	let lastAppKey = `${app.name}-${app.settings?.app_blueprint || 'none'}`;
-=======
->>>>>>> 320cc53d
 
 	// Export a reactive value that indicates if actions are available
 	export let hasActions: boolean = false;
 	let currentTaskId: string | null = null;
 	let currentAction: string | null = null;
 
-<<<<<<< HEAD
 	// Reactive statement: Fetch blueprints when authentication is ready and canManage is true
 	$: {
 		const shouldFetch =
@@ -60,33 +52,6 @@
 					}));
 			} else {
 				console.warn(`Blueprint ${app.settings.app_blueprint} not found or has no actions`);
-=======
-	onMount(async () => {
-		if (app.settings?.app_blueprint) {
-			try {
-				// Fetch all blueprints and filter for the one we need
-				const result = (await authenticatedApiCall('blueprints')) as BlueprintsResponse;
-				if (result && result.blueprints && result.blueprints[app.settings.app_blueprint]) {
-					const blueprint = result.blueprints[app.settings.app_blueprint];
-					// Filter for custom actions only
-					// The API returns action names as "Custom(action_name)"
-					// We need to extract the actual action name
-					customActions = Object.keys(blueprint.actions || {})
-						.filter((key) => !key.startsWith('post_'))
-						.map((key) => ({
-							name: key,
-							description: blueprint.actions[key].description
-						}));
-				} else {
-					console.warn(
-						`Blueprint ${app.settings.app_blueprint} not found or has no actions`
-					);
-				}
-			} catch (err) {
-				console.error('Error loading blueprints:', err);
-			} finally {
-				isLoading = false;
->>>>>>> 320cc53d
 			}
 		} catch (err) {
 			console.error('Error loading blueprints:', err);
@@ -142,9 +107,8 @@
 		return app.status === 'Running' && app.settings?.app_blueprint;
 	}
 
-<<<<<<< HEAD
 	// Update the exported hasActions variable reactively
-	$: hasActions = Boolean(!isLoading && customActions.length > 0 && canManage && isSupported());
+	$: hasActions = !isLoading && customActions.length > 0 && canManage && isSupported();
 </script>
 
 {#if hasActions}
@@ -153,23 +117,6 @@
 			tabindex="0"
 			role="button"
 			class="btn btn-sm {currentTaskId !== null || !canManage || !isSupported()
-=======
-	// Check if custom actions should be available
-	function hasAvailableActions() {
-		return !isLoading && customActions.length > 0 && canManage && isSupported();
-	}
-
-	// Update the exported hasActions variable reactively
-	$: hasActions = !isLoading && customActions.length > 0 && canManage && isSupported();
-</script>
-
-{#if hasAvailableActions()}
-	<div class="dropdown">
-		<div
-			tabindex="0"
-			role="button"
-			class="btn btn-sm join-item {currentTaskId !== null || !canManage || !isSupported()
->>>>>>> 320cc53d
 				? 'btn-disabled'
 				: ''}"
 		>
