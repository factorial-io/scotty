--- conflicted
+++ resolved
@@ -5,14 +5,8 @@
 
 export function monitorTask(taskId: string, callback: (result: TaskDetail) => void) {
 	const interval = setInterval(async () => {
-<<<<<<< HEAD
-		const result = await apiCall(`task/${taskId}`);
-		if (result.state === 'Finished' || result.state === 'Failed') {
-=======
-		console.log('monitorTask', taskId);
 		const result = getTask(taskId);
-		if (result && result.state === 'Finished') {
->>>>>>> 91f1842b
+		if (result && (result.state === 'Failed' || result.state === 'Finished')) {
 			clearInterval(interval);
 			callback(result);
 		}
