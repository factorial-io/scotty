import { sveltekit } from '@sveltejs/kit/vite';
import { defineConfig } from 'vite';

export default defineConfig({
	plugins: [sveltekit()],
	server: {
		proxy: {
<<<<<<< HEAD
			'/rapidoc': 'http://127.0.0.1:21342',
			'/api': 'http://127.0.0.1:21342'
=======
			'/rapidoc': 'http://localhost:21342',
			'/api': 'http://localhost:21342',
			'/ws': {
				target: 'ws://localhost:21342',
				ws: true
			}
>>>>>>> 91f1842b
		}
	}
});<|MERGE_RESOLUTION|>--- conflicted
+++ resolved
@@ -5,17 +5,12 @@
 	plugins: [sveltekit()],
 	server: {
 		proxy: {
-<<<<<<< HEAD
 			'/rapidoc': 'http://127.0.0.1:21342',
 			'/api': 'http://127.0.0.1:21342'
-=======
-			'/rapidoc': 'http://localhost:21342',
-			'/api': 'http://localhost:21342',
 			'/ws': {
 				target: 'ws://localhost:21342',
 				ws: true
 			}
->>>>>>> 91f1842b
 		}
 	}
 });