use std::path::Path;

use scotty_core::utils::secret::SecretHashMap;
use tracing::{debug, error, info};

use crate::docker::docker_compose::run_task;

use super::context::Context;

pub async fn run_task_and_wait(
    context: &Context,
    docker_compose_path: &Path,
    command: &str,
    args: &[&str],
    env: &SecretHashMap,
    msg: &str,
) -> anyhow::Result<()> {
    info!(
        app_name = %context.app_data.name,
        command = %command,
        args = ?args,
        "Starting task: {}", msg
    );

    let task_id = context.task.read().await.id;

    let task_details = run_task(
        &context.app_state,
        docker_compose_path,
        command,
        args,
        env,
        context.task.clone(),
    )
    .await?;
    context
        .app_state
        .messenger
        .broadcast_to_all(
            scotty_core::websocket::message::WebSocketMessage::TaskInfoUpdated(
                task_details.clone(),
            ),
        )
        .await;

    let handle = context
        .app_state
        .task_manager
        .get_task_handle(&task_details.id)
        .await
        .ok_or_else(|| anyhow::anyhow!("Task not found"))?;

    debug!("Waiting for {} to finish", msg);
    while !handle.read().await.is_finished() {
        tokio::time::sleep(std::time::Duration::from_millis(100)).await;
        let task = context
            .app_state
            .task_manager
            .get_task_details(&task_details.id)
            .await
            .ok_or_else(|| anyhow::anyhow!("Task not found"))?;

        context
            .app_state
            .messenger
            .broadcast_to_all(
                scotty_core::websocket::message::WebSocketMessage::TaskInfoUpdated(task.clone()),
            )
            .await;
    }

    let task = context
        .app_state
        .task_manager
        .get_task_details(&task_details.id)
        .await
        .ok_or_else(|| anyhow::anyhow!("Task not found"))?;

    // Add completion status based on exit code
    if let Some(last_exit_code) = task.last_exit_code {
        if last_exit_code != 0 {
<<<<<<< HEAD
            context
                .app_state
                .task_manager
                .add_task_status_error(
                    &task_id,
                    format!("Failed: {} (exit code {})", msg, last_exit_code),
                )
                .await;
=======
            // Get the last 20 lines of stderr for better error context
            let stderr_lines: Vec<&str> = task.stderr.lines().collect();
            let stderr_tail = if stderr_lines.len() > 20 {
                stderr_lines[stderr_lines.len() - 20..].join("\n")
            } else {
                task.stderr.clone()
            };

            error!(
                app_name = %context.app_data.name,
                command = %command,
                args = ?args,
                exit_code = last_exit_code,
                stderr = %stderr_tail,
                "Task failed: {}", msg
            );

>>>>>>> 4ac10a5c
            return Err(anyhow::anyhow!(
                "{} failed with exit code {}\nStderr:\n{}",
                msg,
                last_exit_code,
                stderr_tail
            ));
        }
    }
<<<<<<< HEAD

    context
        .app_state
        .task_manager
        .add_task_status(&task_id, format!("Completed: {}", msg))
        .await;

    debug!("{} finished", msg);
    context
        .app_state
        .messenger
        .broadcast_to_all(
            scotty_core::websocket::message::WebSocketMessage::TaskInfoUpdated(task.clone()),
        )
        .await;
=======
    info!(
        app_name = %context.app_data.name,
        command = %command,
        "Task completed successfully: {}", msg
    );
    broadcast_message(
        &context.app_state,
        crate::api::message::WebSocketMessage::TaskInfoUpdated(task.clone()),
    )
    .await;
>>>>>>> 4ac10a5c

    Ok(())
}<|MERGE_RESOLUTION|>--- conflicted
+++ resolved
@@ -79,7 +79,6 @@
     // Add completion status based on exit code
     if let Some(last_exit_code) = task.last_exit_code {
         if last_exit_code != 0 {
-<<<<<<< HEAD
             context
                 .app_state
                 .task_manager
@@ -88,34 +87,22 @@
                     format!("Failed: {} (exit code {})", msg, last_exit_code),
                 )
                 .await;
-=======
-            // Get the last 20 lines of stderr for better error context
-            let stderr_lines: Vec<&str> = task.stderr.lines().collect();
-            let stderr_tail = if stderr_lines.len() > 20 {
-                stderr_lines[stderr_lines.len() - 20..].join("\n")
-            } else {
-                task.stderr.clone()
-            };
 
             error!(
                 app_name = %context.app_data.name,
                 command = %command,
                 args = ?args,
                 exit_code = last_exit_code,
-                stderr = %stderr_tail,
                 "Task failed: {}", msg
             );
 
->>>>>>> 4ac10a5c
             return Err(anyhow::anyhow!(
-                "{} failed with exit code {}\nStderr:\n{}",
+                "{} failed with exit code {}",
                 msg,
-                last_exit_code,
-                stderr_tail
+                last_exit_code
             ));
         }
     }
-<<<<<<< HEAD
 
     context
         .app_state
@@ -123,7 +110,12 @@
         .add_task_status(&task_id, format!("Completed: {}", msg))
         .await;
 
-    debug!("{} finished", msg);
+    info!(
+        app_name = %context.app_data.name,
+        command = %command,
+        "Task completed successfully: {}", msg
+    );
+
     context
         .app_state
         .messenger
@@ -131,18 +123,6 @@
             scotty_core::websocket::message::WebSocketMessage::TaskInfoUpdated(task.clone()),
         )
         .await;
-=======
-    info!(
-        app_name = %context.app_data.name,
-        command = %command,
-        "Task completed successfully: {}", msg
-    );
-    broadcast_message(
-        &context.app_state,
-        crate::api::message::WebSocketMessage::TaskInfoUpdated(task.clone()),
-    )
-    .await;
->>>>>>> 4ac10a5c
 
     Ok(())
 }