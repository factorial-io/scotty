--- conflicted
+++ resolved
@@ -56,11 +56,7 @@
     // Check if the variable is provided in env_vars
     if let Some(vars) = env_vars {
         let actual_name = extract_var_name(clean_name);
-<<<<<<< HEAD
-        if vars.contains_key(actual_name) {
-=======
         if vars.get(actual_name).is_some() {
->>>>>>> f7830409
             return true;
         }
     }
