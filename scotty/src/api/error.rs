#![allow(dead_code)]

use axum::http::StatusCode;
use axum::{
    response::{IntoResponse, Response},
    Json,
};
use thiserror::Error;
use uuid::Uuid;

#[derive(Clone, Error, Debug, utoipa::ToResponse)]
pub enum AppError {
    #[error("Service unavailable")]
    ServiceUnavailable,

    #[error("Not found")]
    NotFound,

    #[error("Internal server error: {0}")]
    InternalServerError(String),

    #[error("Invalid input")]
    InvalidInput,

    #[error("App not found: {0}")]
    AppNotFound(String),

    #[error("Task not found: {0}")]
    TaskNotFound(Uuid),

    #[error("File content could not be decoded!")]
    FileContentDecodingError,

    #[error("Cant destroy an unmanaged app: {0}")]
    CantDestroyUnmanagedApp(String),

    #[error("Missing docker-compose file in the payload")]
    NoDockerComposeFile,

    #[error("Invalid docker-compose file")]
    InvalidDockerComposeFile,

    #[error("Service not found in docker compose file: {0}")]
    PublicServiceNotFound(String),

    #[error("Public ports for service {0} are not supported")]
    PublicPortsNotSupported(String),

    #[error("Environment variable {0} for variable substitution is missing")]
    EnvironmentVariablesNotSupported(String),

    #[error("Operation not supported for legacy/ unsupported app {0}")]
    OperationNotSupportedForLegacyApp(String),

    #[error("Private registry not found in settings: {0}")]
    RegistryNotFound(String),

    #[error("App blueprint not found in settings: {0}")]
    AppBlueprintNotFound(String),

    #[error("App blueprint mismatch: {0}")]
    AppBlueprintMismatch(String),

    #[error("App settings not found for app: {0}")]
    AppSettingsNotFound(String),

    #[error("App is not running: {0}")]
    AppNotRunning(String),

    #[error("{0}")]
    ActionNotFound(String),

    #[error("Found invalid notification service ids: {0}")]
    InvalidNotificationServiceIds(String),

    #[error("Can't create app from an existing .scotty.yml file")]
    CantCreateAppWithScottyYmlFile,

    #[error("Cant adopt app {0} with existing settings, app can already be controlled by scotty!")]
    CantAdoptAppWithExistingSettings(String),

    #[error("Middleware not allowed: {0}")]
    MiddlewareNotAllowed(String),
}
impl AppError {
    fn get_error_msg(&self) -> (axum::http::StatusCode, String) {
        let status: axum::http::StatusCode = match self {
            AppError::ServiceUnavailable => StatusCode::SERVICE_UNAVAILABLE,
            AppError::NotFound => StatusCode::NOT_FOUND,
            AppError::InternalServerError(_) => StatusCode::INTERNAL_SERVER_ERROR,
            AppError::AppNotFound(_) => StatusCode::NOT_FOUND,
            AppError::TaskNotFound(_) => StatusCode::NOT_FOUND,
<<<<<<< HEAD
            AppError::AppSettingsNotFound(_) => StatusCode::NOT_FOUND,
            AppError::CantCreateAppWithScottyYmlFile => StatusCode::BAD_REQUEST,
            AppError::CantAdoptAppWithExistingSettings(_) => StatusCode::BAD_REQUEST,
            AppError::AppNotRunning(_) => StatusCode::CONFLICT,
            AppError::ActionNotFound(_) => StatusCode::NOT_FOUND,
=======
            AppError::MiddlewareNotAllowed(_) => StatusCode::BAD_REQUEST,
>>>>>>> 2028ab17
            _ => StatusCode::INTERNAL_SERVER_ERROR,
        };

        (status, self.to_string())
    }
}

impl From<anyhow::Error> for AppError {
    fn from(e: anyhow::Error) -> Self {
        if let Some(app_error) = e.downcast_ref::<AppError>() {
            return app_error.clone();
        }
        AppError::InternalServerError(e.to_string())
    }
}

impl IntoResponse for AppError {
    fn into_response(self) -> Response {
        let (status, body) = self.get_error_msg();
        let body = serde_json::json!({ "error": true, "message": body });
        (status, Json(body)).into_response()
    }
}<|MERGE_RESOLUTION|>--- conflicted
+++ resolved
@@ -90,15 +90,12 @@
             AppError::InternalServerError(_) => StatusCode::INTERNAL_SERVER_ERROR,
             AppError::AppNotFound(_) => StatusCode::NOT_FOUND,
             AppError::TaskNotFound(_) => StatusCode::NOT_FOUND,
-<<<<<<< HEAD
             AppError::AppSettingsNotFound(_) => StatusCode::NOT_FOUND,
             AppError::CantCreateAppWithScottyYmlFile => StatusCode::BAD_REQUEST,
             AppError::CantAdoptAppWithExistingSettings(_) => StatusCode::BAD_REQUEST,
+            AppError::MiddlewareNotAllowed(_) => StatusCode::BAD_REQUEST,
             AppError::AppNotRunning(_) => StatusCode::CONFLICT,
             AppError::ActionNotFound(_) => StatusCode::NOT_FOUND,
-=======
-            AppError::MiddlewareNotAllowed(_) => StatusCode::BAD_REQUEST,
->>>>>>> 2028ab17
             _ => StatusCode::INTERNAL_SERVER_ERROR,
         };
 
